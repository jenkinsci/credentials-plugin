--- conflicted
+++ resolved
@@ -1,13 +1,9 @@
 # Version History
 
-<<<<<<< HEAD
-### Version 2.3.7 (April 16th, 2020)
-=======
 ### Version 2.3.8 (TBD)
 - Use standard help icon ([PR-146](https://github.com/jenkinsci/credentials-plugin/pull/146)).
 
-### Version 2.3.7 (April 16th, 2019)
->>>>>>> 520e5d06
+### Version 2.3.7 (April 16th, 2020)
 - JCasC support for `GlobalCredentialsConfiguration` ([JENKINS-61880](https://issues.jenkins-ci.org/browse/JENKINS-61880))
 
 ### Version 2.3.6 (April 15th, 2020)
