--- conflicted
+++ resolved
@@ -67,12 +67,7 @@
   <properties>
     <changelist>999999-SNAPSHOT</changelist>
     <gitHubRepo>jenkinsci/${project.artifactId}-plugin</gitHubRepo>
-<<<<<<< HEAD
-    <jenkins.version>2.361.1</jenkins.version>
-    <java.level>8</java.level>
-=======
     <jenkins.version>2.346.1</jenkins.version>
->>>>>>> 2757edfe
     <antlr4.version>4.9.3</antlr4.version>
   </properties>
 
@@ -93,13 +88,8 @@
     <dependencies>
       <dependency>
         <groupId>io.jenkins.tools.bom</groupId>
-<<<<<<< HEAD
         <artifactId>bom-2.361.x</artifactId>
         <version>1607.va_c1576527071</version>
-=======
-        <artifactId>bom-2.346.x</artifactId>
-        <version>1382.v7d694476f340</version>
->>>>>>> 2757edfe
         <scope>import</scope>
         <type>pom</type>
       </dependency>
