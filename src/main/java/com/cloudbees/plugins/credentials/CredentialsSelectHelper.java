--- conflicted
+++ resolved
@@ -614,8 +614,7 @@
                         .element("notificationType", "ERROR");
             }
             store.checkPermission(CredentialsStoreAction.CREATE);
-<<<<<<< HEAD
-            Credentials credentials = req.bindJSON(Credentials.class, data.getJSONObject("credentials"));
+            Credentials credentials = Descriptor.bindJSON(req, Credentials.class, data.getJSONObject("credentials"));
             boolean credentialsWereAdded = store.addCredentials(wrapper.getDomain(), credentials);
             if (credentialsWereAdded) {
                 return new JSONObject()
@@ -627,11 +626,6 @@
                         // TODO: or domain does not exist at all?
                         .element("notificationType", "ERROR");
             }
-=======
-            Credentials credentials = Descriptor.bindJSON(req, Credentials.class, data.getJSONObject("credentials"));
-            store.addCredentials(wrapper.getDomain(), credentials);
-            FormApply.applyResponse("window.credentials.refreshAll();").generateResponse(req, rsp, null);
->>>>>>> ff276f71
         }
 
         /**
