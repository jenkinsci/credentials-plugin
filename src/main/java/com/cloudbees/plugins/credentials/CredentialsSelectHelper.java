--- conflicted
+++ resolved
@@ -129,22 +129,7 @@
      * @return modifiable store actions for the context provided.
      */
     @Restricted(NoExternalUse.class)
-<<<<<<< HEAD
-    public Map<String, List<CredentialsStoreAction.DomainWrapper>> getModifiableStoreActions(ModelObject context, boolean includeUser) {
-//        if (context == null) {
-//            context = CredentialsDescriptor.findContextInPath(ModelObject.class);
-//        }
-
-        System.out.println("");
-        System.out.println("");
-        System.out.println("CONTEXT BELOW");
-        System.out.println(context);
-        System.out.println("");
-        System.out.println("");
-
-=======
     public Map<String, List<CredentialsStoreAction.DomainWrapper>> getModifiableStoreActions(ModelObject context) {
->>>>>>> c642caa0
         return StreamSupport.stream(CredentialsProvider.lookupStores(context).spliterator(), false)
                 .filter(s -> s.hasPermission(CredentialsProvider.CREATE))
                 .map(CredentialsStore::getStoreAction)
