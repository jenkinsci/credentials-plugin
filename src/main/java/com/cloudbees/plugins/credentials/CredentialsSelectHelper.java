--- conflicted
+++ resolved
@@ -596,17 +596,7 @@
          */
         @RequirePOST
         @Restricted(NoExternalUse.class)
-<<<<<<< HEAD
-        public JSONObject doAddCredentials(StaplerRequest req, StaplerResponse rsp) throws IOException, ServletException {
-=======
         public JSONObject doAddCredentials(StaplerRequest2 req, StaplerResponse2 rsp) throws IOException, ServletException {
-            if (!store.isDomainsModifiable()) {
-                hudson.util.HttpResponses.status(400).generateResponse(req, rsp, null);
-                return new JSONObject()
-                        .element("message", "Domain is read-only")
-                        .element("notificationType", "ERROR");
-            }
->>>>>>> 14660fee
             store.checkPermission(CredentialsStoreAction.CREATE);
             JSONObject data = req.getSubmittedForm();
             String domainName = data.getString("domain");
